--- conflicted
+++ resolved
@@ -1,36 +1,25 @@
-import argparse
-import json
 import os
 from argparse import ArgumentParser
-from pprint import pprint
-
+import json
+import argparse
+import torch
 from pytorch_lightning import Trainer, seed_everything
-<<<<<<< HEAD
-from pytorch_lightning.callbacks import RichProgressBar
-from pytorch_lightning.loggers import CSVLogger, WandbLogger
-
-=======
 from pytorch_lightning.loggers import CSVLogger, WandbLogger
 from pytorch_lightning.callbacks import RichProgressBar, ModelCheckpoint
 from module import TrainModule
->>>>>>> ed070ebe
 import data as datasets
 import models
-from module import TrainModule
 from utils import *
-<<<<<<< HEAD
-=======
 import logging
 from pprint import pprint
 import wandb
 from functools import partial
->>>>>>> ed070ebe
 
 
 def start_training(args):
     seed_everything(args["seed"])
     os.environ["CUDA_VISIBLE_DEVICES"] = args["gpu_id"]
-
+        
     data_dir = os.path.join(args["data_dir"], args["dataset"])
     data = datasets.get_dataset(args["dataset"])(data_dir, args["batch_size"], args["num_workers"])
 
@@ -71,32 +60,22 @@
     csv_logger = CSVLogger(os.path.join(args["output_dir"], args["dataset"]), args["classifier"] + args["postfix"])
     csv_logger.save()
     loggers.append(csv_logger)
-
+        
     if args["wandb"]:
-<<<<<<< HEAD
-        wandb_logger = WandbLogger(project=args["wandb"], save_dir=csv_logger.log_dir, log_model=False,
-                                   version=str(csv_logger.version))
-=======
         wandb_logger = WandbLogger(project=args["wandb"], log_model=False)
         wandb.run.name = f"{args['classifier']}-{args['dataset']}-{wandb.run.id}"
         wandb.run.save()
->>>>>>> ed070ebe
         loggers.append(wandb_logger)
-
+        
     callbacks = []
-
+      
     if args["checkpoints"]:
-<<<<<<< HEAD
-        checkpoint_cb = MyCheckpoint(monitor="acc/val", mode="max",
-                                     save_top_k=-1 if args["checkpoints"] == "all" else 1)
-=======
         checkpoint_cb = ExtendedModelCheckpoint(save_first=True, monitor="acc/val", mode="max", save_top_k=1, save_last=args["checkpoints"] == "last_best")
->>>>>>> ed070ebe
         callbacks.append(checkpoint_cb)
 
     progress_bar_cb = RichProgressBar()
     callbacks.append(progress_bar_cb)
-
+    
     trainer = Trainer(
         fast_dev_run=False,
         logger=loggers,
@@ -121,7 +100,6 @@
         pprint(model.model)
     trainer.fit(model, data)
 
-
 def dump_info():
     print("Available models:")
     for x in models.all_classifiers.keys():
@@ -130,8 +108,7 @@
     print("Available data sets:")
     for x in datasets.all_datasets.keys():
         print(f"\t{x}")
-
-
+    
 def prepare_data(args):
     data_dir = os.path.join(args["data_dir"], args["dataset"])
     data = datasets.get_dataset(args["dataset"])(data_dir, 1, 0)
@@ -139,9 +116,6 @@
     next(iter(data.val_dataloader()))
     print("Dataset is ready.")
 
-<<<<<<< HEAD
-
-=======
 def wandb_sweep(args):
     wandb.init()
     config = wandb.config
@@ -151,8 +125,7 @@
             args[config_key] = v
             print(f"Setting {config_key}={v}")
             start_training(args)
-            
->>>>>>> ed070ebe
+
 def main(args):
     if type(args) is not dict:
         args = vars(args)
@@ -166,23 +139,17 @@
     elif args["mode"] == "wandbsweep":
         wandb.agent(args["wandb_sweepid"], function=partial(wandb_sweep, args=args))
 
-
+        
 if __name__ == "__main__":
-
     parser = ArgumentParser()
-<<<<<<< HEAD
-
-    parser.add_argument("--mode", type=str, default="train", choices=["train", "info", "initdata"])
-=======
     
     parser.add_argument("--mode", type=str, default="train", choices=["train", "info", "initdata", "wandbsweep"])
->>>>>>> ed070ebe
 
     parser.add_argument("--data_dir", type=str, default="./datasets")
     parser.add_argument("--params", type=str, default=None)  # load params from json
 
     parser.add_argument("--checkpoints", type=str, default="last_best", choices=["all", "last_best", None])
-    
+
     parser.add_argument("--classifier", type=str)
     parser.add_argument("--dataset", type=str)
     parser.add_argument("--load_checkpoint", type=str, default=None)
@@ -202,33 +169,28 @@
     parser.add_argument("--weight_decay", type=float, default=0.01)
     parser.add_argument("--momentum", type=float, default=0.9)
     parser.add_argument("--optimizer", type=str, default="sgd", choices=["adam", "sgd"])
-    parser.add_argument("--scheduler", type=none_or_str, default=None,
-                        choices=["WarmupCosine", "Step", "FrankleStep", "None", None])
+    parser.add_argument("--scheduler", type=none_or_str, default=None, choices=["WarmupCosine", "Step", "FrankleStep", "None", None])
     parser.add_argument("--freeze", type=none_or_str, default=None, choices=["conv", "None", None])
     parser.add_argument("--cutmix_prob", type=float, default=0)
     parser.add_argument("--aux_loss", action="store_true")
 
     parser.add_argument("--seed", type=int, default=0)
-
+    
     parser.add_argument("--verbose", type=str2bool, default=False)
     parser.add_argument("--profiler", type=str, default=None)
     parser.add_argument("--wandb", type=str, default=None)
     parser.add_argument("--wandb_sweepid", type=str, default=None)
-    
+
     parser.add_argument("--extra1", type=str, default=None)
     parser.add_argument("--extra2", type=str, default=None)
 
     _args = parser.parse_args()
-
-    # logging.error(_args.params)
-
+    
     if _args.params is not None:
         json_args = argparse.Namespace()
         with open(_args.params, "r") as f:
             json_args.__dict__ = json.load(f)
 
         _args = parser.parse_args(namespace=json_args)
-
-    # logging.error(_args)
-
+    
     main(_args)